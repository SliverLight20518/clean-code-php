--- conflicted
+++ resolved
@@ -1387,15 +1387,10 @@
     {
         // ....working
     }
-<<<<<<< HEAD
 
     public function eat()
     {
-        // ...... eating in launch break
-=======
-    public function eat() {
         // ...... eating in lunch break
->>>>>>> a11efc0e
     }
 }
 
@@ -1406,76 +1401,42 @@
         //.... working much more
     }
 
-<<<<<<< HEAD
     public function eat()
     {
         //.... robot can't eating, but it must implement this method
-=======
-    public function eat() {
+    }
+}
+```
+
+**Good:**
+
+Not every worker is an employee, but every employee is an worker.
+
+```php
+interface Workable
+{
+    public function work();
+}
+
+interface Feedable
+{
+    public function eat();
+}
+
+interface Employee extends Feedable, Workable
+{
+}
+
+class Human implements Employee
+{
+    public function work()
+    {
+        // ....working
+    }
+
+    public function eat()
+    {
         //.... eating in lunch break
-    }
-}
-
-class Manager {
-  /** @var WorkerInterface $worker **/
-  private $worker;
-  
-  public function setWorker(WorkerInterface $worker) {
-        $this->worker = $worker;
-    }
-
-    public function manage() {
-        $this->worker->work();
->>>>>>> a11efc0e
-    }
-}
-```
-
-**Good:**
-
-Not every worker is an employee, but every employee is an worker.
-
-```php
-interface Workable
-{
-    public function work();
-}
-
-interface Feedable
-{
-    public function eat();
-}
-
-<<<<<<< HEAD
-interface Employee extends Feedable, Workable
-{
-=======
-class Worker implements WorkableInterface, FeedableInterface {
-    public function work() {
-        // ....working
-    }
-
-    public function eat() {
-        //.... eating in lunch break
-    }
->>>>>>> a11efc0e
-}
-
-class Human implements Employee
-{
-    public function work()
-    {
-        // ....working
-    }
-
-<<<<<<< HEAD
-    public function eat()
-    {
-        //.... eating in launch break
-=======
-    public function eat() {
-        //.... eating in lunch break
->>>>>>> a11efc0e
     }
 }
 
