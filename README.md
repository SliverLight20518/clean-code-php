# Clean Code PHP

## Table of Contents

  1. [Introduction](#introduction)
  2. [Variables](#variables)
     * [Use meaningful and pronounceable variable names](#use-meaningful-and-pronounceable-variable-names)
     * [Use the same vocabulary for the same type of variable](#use-the-same-vocabulary-for-the-same-type-of-variable)
     * [Use searchable names (part 1)](#use-searchable-names-part-1)
     * [Use searchable names (part 2)](#use-searchable-names-part-2)
     * [Use explanatory variables](#use-explanatory-variables)
     * [Avoid nesting too deeply and return early (part 1)](#avoid-nesting-too-deeply-and-return-early-part-1)
     * [Avoid nesting too deeply and return early (part 2)](#avoid-nesting-too-deeply-and-return-early-part-2)
     * [Avoid Mental Mapping](#avoid-mental-mapping)
     * [Don't add unneeded context](#dont-add-unneeded-context)
     * [Use default arguments instead of short circuiting or conditionals](#use-default-arguments-instead-of-short-circuiting-or-conditionals)
  3. [Functions](#functions)
     * [Function arguments (2 or fewer ideally)](#function-arguments-2-or-fewer-ideally)
     * [Functions should do one thing](#functions-should-do-one-thing)
     * [Function names should say what they do](#function-names-should-say-what-they-do)
     * [Functions should only be one level of abstraction](#functions-should-only-be-one-level-of-abstraction)
     * [Don't use flags as function parameters](#dont-use-flags-as-function-parameters)
     * [Avoid Side Effects](#avoid-side-effects)
     * [Don't write to global functions](#dont-write-to-global-functions)
     * [Don't use a Singleton pattern](#dont-use-a-singleton-pattern)
     * [Encapsulate conditionals](#encapsulate-conditionals)
     * [Avoid negative conditionals](#avoid-negative-conditionals)
     * [Avoid conditionals](#avoid-conditionals)
     * [Avoid type-checking (part 1)](#avoid-type-checking-part-1)
     * [Avoid type-checking (part 2)](#avoid-type-checking-part-2)
     * [Remove dead code](#remove-dead-code)
  4. [Objects and Data Structures](#objects-and-data-structures)
     * [Use object encapsulation](#use-object-encapsulation)
     * [Make objects have private/protected members](#make-objects-have-privateprotected-members)
  5. [Classes](#classes)
     * [Prefer composition over inheritance](#prefer-composition-over-inheritance)
     * [Avoid fluent interfaces](#avoid-fluent-interfaces)
  6. [SOLID](#solid)
     * [Single Responsibility Principle (SRP)](#single-responsibility-principle-srp)
     * [Open/Closed Principle (OCP)](#openclosed-principle-ocp)
     * [Liskov Substitution Principle (LSP)](#liskov-substitution-principle-lsp)
     * [Interface Segregation Principle (ISP)](#interface-segregation-principle-isp)
     * [Dependency Inversion Principle (DIP)](#dependency-inversion-principle-dip)
  7. [Don’t repeat yourself (DRY)](#dont-repeat-yourself-dry)
  8. [Translations](#translations)

## Introduction

Software engineering principles, from Robert C. Martin's book
[*Clean Code*](https://www.amazon.com/Clean-Code-Handbook-Software-Craftsmanship/dp/0132350882),
adapted for PHP. This is not a style guide. It's a guide to producing
readable, reusable, and refactorable software in PHP.

Not every principle herein has to be strictly followed, and even fewer will be universally 
agreed upon. These are guidelines and nothing more, but they are ones codified over many 
years of collective experience by the authors of *Clean Code*.

Inspired from [clean-code-javascript](https://github.com/ryanmcdermott/clean-code-javascript)

Although many developers still use PHP 5, most of the examples in this article only work with PHP 7.1+.

## Variables

### Use meaningful and pronounceable variable names

**Bad:**

```php
$ymdstr = $moment->format('y-m-d');
```

**Good:**

```php
$currentDate = $moment->format('y-m-d');
```

**[⬆ back to top](#table-of-contents)**

### Use the same vocabulary for the same type of variable

**Bad:**

```php
getUserInfo();
getUserData();
getUserRecord();
getUserProfile();
```

**Good:**

```php
getUser();
```

**[⬆ back to top](#table-of-contents)**

### Use searchable names (part 1)

We will read more code than we will ever write. It's important that the code we do write is 
readable and searchable. By *not* naming variables that end up being meaningful for 
understanding our program, we hurt our readers.
Make your names searchable.

**Bad:**

```php
// What the heck is 448 for?
$result = $serializer->serialize($data, 448);
```

**Good:**

```php
$json = $serializer->serialize($data, JSON_UNESCAPED_SLASHES | JSON_PRETTY_PRINT | JSON_UNESCAPED_UNICODE);
```

### Use searchable names (part 2)

**Bad:**

```php
// What the heck is 4 for?
if ($user->access & 4) {
    // ...
}
```

**Good:**

```php
class User
{
    const ACCESS_READ = 1;
    const ACCESS_CREATE = 2;
    const ACCESS_UPDATE = 4;
    const ACCESS_DELETE = 8;
}

if ($user->access & User::ACCESS_UPDATE) {
    // do edit ...
}
```

**[⬆ back to top](#table-of-contents)**

### Use explanatory variables

**Bad:**

```php
$address = 'One Infinite Loop, Cupertino 95014';
$cityZipCodeRegex = '/^[^,\\]+[,\\\s]+(.+?)\s*(\d{5})?$/';
preg_match($cityZipCodeRegex, $address, $matches);

saveCityZipCode($matches[1], $matches[2]);
```

**Not bad:**

It's better, but we are still heavily dependent on regex.

```php
$address = 'One Infinite Loop, Cupertino 95014';
$cityZipCodeRegex = '/^[^,\\]+[,\\\s]+(.+?)\s*(\d{5})?$/';
preg_match($cityZipCodeRegex, $address, $matches);

[, $city, $zipCode] = $matches;
saveCityZipCode($city, $zipCode);
```

**Good:**

Decrease dependence on regex by naming subpatterns.

```php
$address = 'One Infinite Loop, Cupertino 95014';
$cityZipCodeRegex = '/^[^,\\]+[,\\\s]+(?<city>.+?)\s*(?<zipCode>\d{5})?$/';
preg_match($cityZipCodeRegex, $address, $matches);

saveCityZipCode($matches['city'], $matches['zipCode']);
```

**[⬆ back to top](#table-of-contents)**

### Avoid nesting too deeply and return early (part 1)

Too many if else statements can make your code hard to follow. Explicit is better
than implicit.

**Bad:**

```php
function isShopOpen($day): bool
{
    if ($day) {
        if (is_string($day)) {
            $day = strtolower($day);
            if ($day === 'friday') {
                return true;
            } elseif ($day === 'saturday') {
                return true;
            } elseif ($day === 'sunday') {
                return true;
            } else {
                return false;
            }
        } else {
            return false;
        }
    } else {
        return false;
    }
}
```

**Good:**

```php
function isShopOpen(string $day): bool
{
    if (empty($day)) {
        return false;
    }

    $openingDays = [
        'friday', 'saturday', 'sunday'
    ];

    return in_array(strtolower($day), $openingDays, true);
}
```

**[⬆ back to top](#table-of-contents)**

### Avoid nesting too deeply and return early (part 2)

**Bad:**

```php
function fibonacci(int $n)
{
    if ($n < 50) {
        if ($n !== 0) {
            if ($n !== 1) {
                return fibonacci($n - 1) + fibonacci($n - 2);
            } else {
                return 1;
            }
        } else {
            return 0;
        }
    } else {
        return 'Not supported';
    }
}
```

**Good:**

```php
function fibonacci(int $n): int
{
    if ($n === 0 || $n === 1) {
        return $n;
    }

    if ($n > 50) {
        throw new \Exception('Not supported');
    }

    return fibonacci($n - 1) + fibonacci($n - 2);
}
```

**[⬆ back to top](#table-of-contents)**

### Avoid Mental Mapping

Don’t force the reader of your code to translate what the variable means.
Explicit is better than implicit.

**Bad:**

```php
$l = ['Austin', 'New York', 'San Francisco'];

for ($i = 0; $i < count($l); $i++) {
    $li = $l[$i];
    doStuff();
    doSomeOtherStuff();
    // ...
    // ...
    // ...
    // Wait, what is `$li` for again?
    dispatch($li);
}
```

**Good:**

```php
$locations = ['Austin', 'New York', 'San Francisco'];

foreach ($locations as $location) {
    doStuff();
    doSomeOtherStuff();
    // ...
    // ...
    // ...
    dispatch($location);
}
```

**[⬆ back to top](#table-of-contents)**

### Don't add unneeded context

If your class/object name tells you something, don't repeat that in your
variable name.

**Bad:**

```php
class Car
{
    public $carMake;
    public $carModel;
    public $carColor;

    //...
}
```

**Good:**

```php
class Car
{
    public $make;
    public $model;
    public $color;

    //...
}
```

**[⬆ back to top](#table-of-contents)**

### Use default arguments instead of short circuiting or conditionals

**Not good:**

This is not good because `$breweryName` can be `NULL`.

```php
function createMicrobrewery($breweryName = 'Hipster Brew Co.'): void
{
    // ...
}
```

**Not bad:**

This opinion is more understandable than the previous version, but it better controls the value of the variable.

```php
function createMicrobrewery($name = null): void
{
    $breweryName = $name ?: 'Hipster Brew Co.';
    // ...
}
```

**Good:**

If you support only PHP 7+, then you can use [type hinting](http://php.net/manual/en/functions.arguments.php#functions.arguments.type-declaration) and be sure that the `$breweryName` will not be `NULL`.

```php
function createMicrobrewery(string $breweryName = 'Hipster Brew Co.'): void
{
    // ...
}
```

**[⬆ back to top](#table-of-contents)**

## Functions

### Function arguments (2 or fewer ideally)

Limiting the amount of function parameters is incredibly important because it makes 
testing your function easier. Having more than three leads to a combinatorial explosion 
where you have to test tons of different cases with each separate argument.

Zero arguments is the ideal case. One or two arguments is ok, and three should be avoided. 
Anything more than that should be consolidated. Usually, if you have more than two 
arguments then your function is trying to do too much. In cases where it's not, most 
of the time a higher-level object will suffice as an argument.

**Bad:**

```php
function createMenu(string $title, string $body, string $buttonText, bool $cancellable): void
{
    // ...
}
```

**Good:**

```php
class MenuConfig
{
    public $title;
    public $body;
    public $buttonText;
    public $cancellable = false;
}

$config = new MenuConfig();
$config->title = 'Foo';
$config->body = 'Bar';
$config->buttonText = 'Baz';
$config->cancellable = true;

function createMenu(MenuConfig $config): void
{
    // ...
}
```

**[⬆ back to top](#table-of-contents)**

### Functions should do one thing

This is by far the most important rule in software engineering. When functions do more 
than one thing, they are harder to compose, test, and reason about. When you can isolate 
a function to just one action, they can be refactored easily and your code will read much 
cleaner. If you take nothing else away from this guide other than this, you'll be ahead 
of many developers.

**Bad:**
```php
function emailClients(array $clients): void
{
    foreach ($clients as $client) {
        $clientRecord = $db->find($client);
        if ($clientRecord->isActive()) {
            email($client);
        }
    }
}
```

**Good:**

```php
function emailClients(array $clients): void
{
    $activeClients = activeClients($clients);
    array_walk($activeClients, 'email');
}

function activeClients(array $clients): array
{
    return array_filter($clients, 'isClientActive');
}

function isClientActive(int $client): bool
{
    $clientRecord = $db->find($client);

    return $clientRecord->isActive();
}
```

**[⬆ back to top](#table-of-contents)**

### Function names should say what they do

**Bad:**

```php
class Email
{
    //...

    public function handle(): void
    {
        mail($this->to, $this->subject, $this->body);
    }
}

$message = new Email(...);
// What is this? A handle for the message? Are we writing to a file now?
$message->handle();
```

**Good:**

```php
class Email 
{
    //...

    public function send(): void
    {
        mail($this->to, $this->subject, $this->body);
    }
}

$message = new Email(...);
// Clear and obvious
$message->send();
```

**[⬆ back to top](#table-of-contents)**

### Functions should only be one level of abstraction

When you have more than one level of abstraction your function is usually
doing too much. Splitting up functions leads to reusability and easier
testing.

**Bad:**

```php
function parseBetterJSAlternative(string $code): void
{
    $regexes = [
        // ...
    ];

    $statements = explode(' ', $code);
    $tokens = [];
    foreach ($regexes as $regex) {
        foreach ($statements as $statement) {
            // ...
        }
    }

    $ast = [];
    foreach ($tokens as $token) {
        // lex...
    }

    foreach ($ast as $node) {
        // parse...
    }
}
```

**Bad too:**

We have carried out some of the functionality, but the `parseBetterJSAlternative()` function is still very complex and not testable.

```php
function tokenize(string $code): array
{
    $regexes = [
        // ...
    ];

    $statements = explode(' ', $code);
    $tokens = [];
    foreach ($regexes as $regex) {
        foreach ($statements as $statement) {
            $tokens[] = /* ... */;
        }
    }

    return $tokens;
}

function lexer(array $tokens): array
{
    $ast = [];
    foreach ($tokens as $token) {
        $ast[] = /* ... */;
    }

    return $ast;
}

function parseBetterJSAlternative(string $code): void
{
    $tokens = tokenize($code);
    $ast = lexer($tokens);
    foreach ($ast as $node) {
        // parse...
    }
}
```

**Good:**

The best solution is move out the dependencies of `parseBetterJSAlternative()` function.

```php
class Tokenizer
{
    public function tokenize(string $code): array
    {
        $regexes = [
            // ...
        ];

        $statements = explode(' ', $code);
        $tokens = [];
        foreach ($regexes as $regex) {
            foreach ($statements as $statement) {
                $tokens[] = /* ... */;
            }
        }

        return $tokens;
    }
}

class Lexer
{
    public function lexify(array $tokens): array
    {
        $ast = [];
        foreach ($tokens as $token) {
            $ast[] = /* ... */;
        }

        return $ast;
    }
}

class BetterJSAlternative
{
    private $tokenizer;
    private $lexer;

    public function __construct(Tokenizer $tokenizer, Lexer $lexer)
    {
        $this->tokenizer = $tokenizer;
        $this->lexer = $lexer;
    }

    public function parse(string $code): void
    {
        $tokens = $this->tokenizer->tokenize($code);
        $ast = $this->lexer->lexify($tokens);
        foreach ($ast as $node) {
            // parse...
        }
    }
}
```

**[⬆ back to top](#table-of-contents)**

### Don't use flags as function parameters

Flags tell your user that this function does more than one thing. Functions should 
do one thing. Split out your functions if they are following different code paths 
based on a boolean.

**Bad:**

```php
function createFile(string $name, bool $temp = false): void
{
    if ($temp) {
        touch('./temp/'.$name);
    } else {
        touch($name);
    }
}
```

**Good:**

```php
function createFile(string $name): void
{
    touch($name);
}

function createTempFile(string $name): void
{
    touch('./temp/'.$name);
}
```

**[⬆ back to top](#table-of-contents)**

### Avoid Side Effects

A function produces a side effect if it does anything other than take a value in and 
return another value or values. A side effect could be writing to a file, modifying 
some global variable, or accidentally wiring all your money to a stranger.

Now, you do need to have side effects in a program on occasion. Like the previous 
example, you might need to write to a file. What you want to do is to centralize where 
you are doing this. Don't have several functions and classes that write to a particular 
file. Have one service that does it. One and only one.

The main point is to avoid common pitfalls like sharing state between objects without
any structure, using mutable data types that can be written to by anything, and not 
centralizing where your side effects occur. If you can do this, you will be happier 
than the vast majority of other programmers.

**Bad:**

```php
// Global variable referenced by following function.
// If we had another function that used this name, now it'd be an array and it could break it.
$name = 'Ryan McDermott';

function splitIntoFirstAndLastName(): void
{
    global $name;

    $name = explode(' ', $name);
}

splitIntoFirstAndLastName();

var_dump($name); // ['Ryan', 'McDermott'];
```

**Good:**

```php
function splitIntoFirstAndLastName(string $name): array
{
    return explode(' ', $name);
}

$name = 'Ryan McDermott';
$newName = splitIntoFirstAndLastName($name);

var_dump($name); // 'Ryan McDermott';
var_dump($newName); // ['Ryan', 'McDermott'];
```

**[⬆ back to top](#table-of-contents)**

### Don't write to global functions

Polluting globals is a bad practice in many languages because you could clash with another 
library and the user of your API would be none-the-wiser until they get an exception in 
production. Let's think about an example: what if you wanted to have configuration array. 
You could write global function like `config()`, but it could clash with another library 
that tried to do the same thing.

**Bad:**

```php
function config(): array
{
    return  [
        'foo' => 'bar',
    ]
}
```

**Good:**

```php
class Configuration
{
    private $configuration = [];

    public function __construct(array $configuration)
    {
        $this->configuration = $configuration;
    }

    public function get(string $key): ?string
    {
        return isset($this->configuration[$key]) ? $this->configuration[$key] : null;
    }
}
```

Load configuration and create instance of `Configuration` class 

```php
$configuration = new Configuration([
    'foo' => 'bar',
]);
```

And now you must use instance of `Configuration` in your application.

**[⬆ back to top](#table-of-contents)**

### Don't use a Singleton pattern

Singleton is an [anti-pattern](https://en.wikipedia.org/wiki/Singleton_pattern). Paraphrased from Brian Button:
 1. They are generally used as a **global instance**, why is that so bad? Because **you hide the dependencies** of your application in your code, instead of exposing them through the interfaces. Making something global to avoid passing it around is a [code smell](https://en.wikipedia.org/wiki/Code_smell).
 2. They violate the [single responsibility principle](#single-responsibility-principle-srp): by virtue of the fact that **they control their own creation and lifecycle**.
 3. They inherently cause code to be tightly [coupled](https://en.wikipedia.org/wiki/Coupling_%28computer_programming%29). This makes faking them out under **test rather difficult** in many cases.
 4. They carry state around for the lifetime of the application. Another hit to testing since **you can end up with a situation where tests need to be ordered** which is a big no for unit tests. Why? Because each unit test should be independent from the other.

There is also very good thoughts by [Misko Hevery](http://misko.hevery.com/about/) about the [root of problem](http://misko.hevery.com/2008/08/25/root-cause-of-singletons/).

**Bad:**

```php
class DBConnection
{
    private static $instance;

    private function __construct(string $dsn)
    {
        // ...
    }

    public static function getInstance(): DBConnection
    {
        if (self::$instance === null) {
            self::$instance = new self();
        }

        return self::$instance;
    }

    // ...
}

$singleton = DBConnection::getInstance();
```

**Good:**

```php
class DBConnection
{
    public function __construct(string $dsn)
    {
        // ...
    }

     // ...
}
```

Create instance of `DBConnection` class and configure it with [DSN](http://php.net/manual/en/pdo.construct.php#refsect1-pdo.construct-parameters).

```php
$connection = new DBConnection($dsn);
```

And now you must use instance of `DBConnection` in your application.

**[⬆ back to top](#table-of-contents)**

### Encapsulate conditionals

**Bad:**

```php
if ($article->state === 'published') {
    // ...
}
```

**Good:**

```php
if ($article->isPublished()) {
    // ...
}
```

**[⬆ back to top](#table-of-contents)**

### Avoid negative conditionals

**Bad:**

```php
function isDOMNodeNotPresent(\DOMNode $node): bool
{
    // ...
}

if (!isDOMNodeNotPresent($node))
{
    // ...
}
```

**Good:**

```php
function isDOMNodePresent(\DOMNode $node): bool
{
    // ...
}

if (isDOMNodePresent($node)) {
    // ...
}
```

**[⬆ back to top](#table-of-contents)**

### Avoid conditionals

This seems like an impossible task. Upon first hearing this, most people say,
"how am I supposed to do anything without an `if` statement?" The answer is that
you can use polymorphism to achieve the same task in many cases. The second
question is usually, "well that's great but why would I want to do that?" The
answer is a previous clean code concept we learned: a function should only do
one thing. When you have classes and functions that have `if` statements, you
are telling your user that your function does more than one thing. Remember,
just do one thing.

**Bad:**

```php
class Airplane
{
    // ...

    public function getCruisingAltitude(): int
    {
        switch ($this->type) {
            case '777':
                return $this->getMaxAltitude() - $this->getPassengerCount();
            case 'Air Force One':
                return $this->getMaxAltitude();
            case 'Cessna':
                return $this->getMaxAltitude() - $this->getFuelExpenditure();
        }
    }
}
```

**Good:**

```php
interface Airplane
{
    // ...

    public function getCruisingAltitude(): int;
}

class Boeing777 implements Airplane
{
    // ...

    public function getCruisingAltitude(): int
    {
        return $this->getMaxAltitude() - $this->getPassengerCount();
    }
}

class AirForceOne implements Airplane
{
    // ...

    public function getCruisingAltitude(): int
    {
        return $this->getMaxAltitude();
    }
}

class Cessna implements Airplane
{
    // ...

    public function getCruisingAltitude(): int
    {
        return $this->getMaxAltitude() - $this->getFuelExpenditure();
    }
}
```

**[⬆ back to top](#table-of-contents)**

### Avoid type-checking (part 1)

PHP is untyped, which means your functions can take any type of argument.
Sometimes you are bitten by this freedom and it becomes tempting to do
type-checking in your functions. There are many ways to avoid having to do this.
The first thing to consider is consistent APIs.

**Bad:**

```php
function travelToTexas($vehicle): void
{
    if ($vehicle instanceof Bicycle) {
        $vehicle->pedalTo(new Location('texas'));
    } elseif ($vehicle instanceof Car) {
        $vehicle->driveTo(new Location('texas'));
    }
}
```

**Good:**

```php
function travelToTexas(Traveler $vehicle): void
{
    $vehicle->travelTo(new Location('texas'));
}
```

**[⬆ back to top](#table-of-contents)**

### Avoid type-checking (part 2)

If you are working with basic primitive values like strings, integers, and arrays,
and you use PHP 7+ and you can't use polymorphism but you still feel the need to
type-check, you should consider
[type declaration](http://php.net/manual/en/functions.arguments.php#functions.arguments.type-declaration)
or strict mode. It provides you with static typing on top of standard PHP syntax.
The problem with manually type-checking is that doing it will require so much
extra verbiage that the faux "type-safety" you get doesn't make up for the lost
readability. Keep your PHP clean, write good tests, and have good code reviews.
Otherwise, do all of that but with PHP strict type declaration or strict mode.

**Bad:**

```php
function combine($val1, $val2): int
{
    if (!is_numeric($val1) || !is_numeric($val2)) {
        throw new \Exception('Must be of type Number');
    }

    return $val1 + $val2;
}
```

**Good:**

```php
function combine(int $val1, int $val2): int
{
    return $val1 + $val2;
}
```

**[⬆ back to top](#table-of-contents)**

### Remove dead code

Dead code is just as bad as duplicate code. There's no reason to keep it in
your codebase. If it's not being called, get rid of it! It will still be safe
in your version history if you still need it.

**Bad:**

```php
function oldRequestModule(string $url): void
{
    // ...
}

function newRequestModule(string $url): void
{
    // ...
}

$request = newRequestModule($requestUrl);
inventoryTracker('apples', $request, 'www.inventory-awesome.io');
```

**Good:**

```php
function requestModule(string $url): void
{
    // ...
}

$request = requestModule($requestUrl);
inventoryTracker('apples', $request, 'www.inventory-awesome.io');
```

**[⬆ back to top](#table-of-contents)**


## Objects and Data Structures

### Use object encapsulation

In PHP you can set `public`, `protected` and `private` keywords for methods. 
Using it, you can control properties modification on an object. 

* When you want to do more beyond getting an object property, you don't have
to look up and change every accessor in your codebase.
* Makes adding validation simple when doing a `set`.
* Encapsulates the internal representation.
* Easy to add logging and error handling when getting and setting.
* Inheriting this class, you can override default functionality.
* You can lazy load your object's properties, let's say getting it from a
server.

Additionally, this is part of [Open/Closed](#openclosed-principle-ocp) principle.

**Bad:**

```php
class BankAccount
{
    public $balance = 1000;
}

$bankAccount = new BankAccount();

// Buy shoes...
$bankAccount->balance -= 100;
```

**Good:**

```php
class BankAccount
{
    private $balance;

    public function __construct(int $balance = 1000)
    {
      $this->balance = $balance;
    }

    public function withdrawBalance(int $amount): void
    {
        if ($amount > $this->balance) {
            throw new \Exception('Amount greater than available balance.');
        }

        $this->balance -= $amount;
    }

    public function depositBalance(int $amount): void
    {
        $this->balance += $amount;
    }

    public function getBalance(): int
    {
        return $this->balance;
    }
}

$bankAccount = new BankAccount();

// Buy shoes...
$bankAccount->withdrawBalance($shoesPrice);

// Get balance
$balance = $bankAccount->getBalance();
```

**[⬆ back to top](#table-of-contents)**

### Make objects have private/protected members

* `public` methods and properties are most dangerous for changes, because some outside code may easily rely on them and you can't control what code relies on them. **Modifications in class are dangerous for all users of class.**
* `protected` modifier are as dangerous as public, because they are available in scope of any child class. This effectively means that difference between public and protected is only in access mechanism, but encapsulation guarantee remains the same. **Modifications in class are dangerous for all descendant classes.**
* `private` modifier guarantees that code is **dangerous to modify only in boundaries of single class** (you are safe for modifications and you won't have [Jenga effect](http://www.urbandictionary.com/define.php?term=Jengaphobia&defid=2494196)).

Therefore, use `private` by default and `public/protected` when you need to provide access for external classes.

For more informations you can read the [blog post](http://fabien.potencier.org/pragmatism-over-theory-protected-vs-private.html) on this topic written by [Fabien Potencier](https://github.com/fabpot).

**Bad:**

```php
class Employee
{
    public $name;

    public function __construct(string $name)
    {
        $this->name = $name;
    }
}

$employee = new Employee('John Doe');
echo 'Employee name: '.$employee->name; // Employee name: John Doe
```

**Good:**

```php
class Employee
{
    private $name;

    public function __construct(string $name)
    {
        $this->name = $name;
    }

    public function getName(): string
    {
        return $this->name;
    }
}

$employee = new Employee('John Doe');
echo 'Employee name: '.$employee->getName(); // Employee name: John Doe
```

**[⬆ back to top](#table-of-contents)**

## Classes

### Prefer composition over inheritance

As stated famously in [*Design Patterns*](https://en.wikipedia.org/wiki/Design_Patterns) by the Gang of Four,
you should prefer composition over inheritance where you can. There are lots of
good reasons to use inheritance and lots of good reasons to use composition.
The main point for this maxim is that if your mind instinctively goes for
inheritance, try to think if composition could model your problem better. In some
cases it can.

You might be wondering then, "when should I use inheritance?" It
depends on your problem at hand, but this is a decent list of when inheritance
makes more sense than composition:

1. Your inheritance represents an "is-a" relationship and not a "has-a"
relationship (Human->Animal vs. User->UserDetails).
2. You can reuse code from the base classes (Humans can move like all animals).
3. You want to make global changes to derived classes by changing a base class.
(Change the caloric expenditure of all animals when they move).

**Bad:**

```php
class Employee 
{
    private $name;
    private $email;

    public function __construct(string $name, string $email)
    {
        $this->name = $name;
        $this->email = $email;
    }

    // ...
}

// Bad because Employees "have" tax data. 
// EmployeeTaxData is not a type of Employee

class EmployeeTaxData extends Employee 
{
    private $ssn;
    private $salary;
    
    public function __construct(string $name, string $email, string $ssn, string $salary)
    {
        parent::__construct($name, $email);

        $this->ssn = $ssn;
        $this->salary = $salary;
    }

    // ...
}
```

**Good:**

```php
class EmployeeTaxData 
{
    private $ssn;
    private $salary;

    public function __construct(string $ssn, string $salary)
    {
        $this->ssn = $ssn;
        $this->salary = $salary;
    }

    // ...
}

class Employee 
{
    private $name;
    private $email;
    private $taxData;

    public function __construct(string $name, string $email)
    {
        $this->name = $name;
        $this->email = $email;
    }

    public function setTaxData(string $ssn, string $salary)
    {
        $this->taxData = new EmployeeTaxData($ssn, $salary);
    }

    // ...
}
```

**[⬆ back to top](#table-of-contents)**

### Avoid fluent interfaces

A [Fluent interface](https://en.wikipedia.org/wiki/Fluent_interface) is an object
oriented API that aims to improve the readability of the source code by using
[Method chaining](https://en.wikipedia.org/wiki/Method_chaining).

While there can be some contexts, frequently builder objects, where this
pattern reduces the verbosity of the code (for example the [PHPUnit Mock Builder](https://phpunit.de/manual/current/en/test-doubles.html)
or the [Doctrine Query Builder](http://docs.doctrine-project.org/projects/doctrine-dbal/en/latest/reference/query-builder.html)),
more often it comes at some costs:

1. Breaks [Encapsulation](https://en.wikipedia.org/wiki/Encapsulation_%28object-oriented_programming%29)
2. Breaks [Decorators](https://en.wikipedia.org/wiki/Decorator_pattern)
3. Is harder to [mock](https://en.wikipedia.org/wiki/Mock_object) in a test suite
4. Makes diffs of commits harder to read

For more informations you can read the full [blog post](https://ocramius.github.io/blog/fluent-interfaces-are-evil/)
on this topic written by [Marco Pivetta](https://github.com/Ocramius).

**Bad:**

```php
class Car
{
    private $make = 'Honda';
    private $model = 'Accord';
    private $color = 'white';

    public function setMake(string $make): self
    {
        $this->make = $make;

        // NOTE: Returning this for chaining
        return $this;
    }

    public function setModel(string $model): self
    {
        $this->model = $model;

        // NOTE: Returning this for chaining
        return $this;
    }

    public function setColor(string $color): self
    {
        $this->color = $color;

        // NOTE: Returning this for chaining
        return $this;
    }

    public function dump(): void
    {
        var_dump($this->make, $this->model, $this->color);
    }
}

$car = (new Car())
  ->setColor('pink')
  ->setMake('Ford')
  ->setModel('F-150')
  ->dump();
```

**Good:**

```php
class Car
{
    private $make = 'Honda';
    private $model = 'Accord';
    private $color = 'white';

    public function setMake(string $make): void
    {
        $this->make = $make;
    }

    public function setModel(string $model): void
    {
        $this->model = $model;
    }

    public function setColor(string $color): void
    {
        $this->color = $color;
    }

    public function dump(): void
    {
        var_dump($this->make, $this->model, $this->color);
    }
}

$car = new Car();
$car->setColor('pink');
$car->setMake('Ford');
$car->setModel('F-150');
$car->dump();
```

**[⬆ back to top](#table-of-contents)**

## SOLID

**SOLID** is the mnemonic acronym introduced by Michael Feathers for the first five principles named by Robert Martin, which meant five basic principles of object-oriented programming and design.

 * [S: Single Responsibility Principle (SRP)](#single-responsibility-principle-srp)
 * [O: Open/Closed Principle (OCP)](#openclosed-principle-ocp)
 * [L: Liskov Substitution Principle (LSP)](#liskov-substitution-principle-lsp)
 * [I: Interface Segregation Principle (ISP)](#interface-segregation-principle-isp)
 * [D: Dependency Inversion Principle (DIP)](#dependency-inversion-principle-dip)

### Single Responsibility Principle (SRP)

As stated in Clean Code, "There should never be more than one reason for a class
to change". It's tempting to jam-pack a class with a lot of functionality, like
when you can only take one suitcase on your flight. The issue with this is
that your class won't be conceptually cohesive and it will give it many reasons
to change. Minimizing the amount of times you need to change a class is important.
It's important because if too much functionality is in one class and you modify a piece of it,
it can be difficult to understand how that will affect other dependent modules in
your codebase.

**Bad:**

```php
class UserSettings
{
    private $user;

    public function __construct(User $user)
    {
        $this->user = $user;
    }

    public function changeSettings(array $settings): void
    {
        if ($this->verifyCredentials()) {
            // ...
        }
    }

    private function verifyCredentials(): bool
    {
        // ...
    }
}
```

**Good:**

```php
class UserAuth 
{
    private $user;

    public function __construct(User $user)
    {
        $this->user = $user;
    }
    
    public function verifyCredentials(): bool
    {
        // ...
    }
}

class UserSettings 
{
    private $user;
    private $auth;

    public function __construct(User $user) 
    {
        $this->user = $user;
        $this->auth = new UserAuth($user);
    }

    public function changeSettings(array $settings): void
    {
        if ($this->auth->verifyCredentials()) {
            // ...
        }
    }
}
```

**[⬆ back to top](#table-of-contents)**

### Open/Closed Principle (OCP)

As stated by Bertrand Meyer, "software entities (classes, modules, functions,
etc.) should be open for extension, but closed for modification." What does that
mean though? This principle basically states that you should allow users to
add new functionalities without changing existing code.

**Bad:**

```php
abstract class Adapter
{
    protected $name;

    public function getName(): string
    {
        return $this->name;
    }
}

class AjaxAdapter extends Adapter
{
    public function __construct()
    {
        parent::__construct();

        $this->name = 'ajaxAdapter';
    }
}

class NodeAdapter extends Adapter
{
    public function __construct()
    {
        parent::__construct();

        $this->name = 'nodeAdapter';
    }
}

class HttpRequester
{
    private $adapter;

    public function __construct(Adapter $adapter)
    {
        $this->adapter = $adapter;
    }

    public function fetch(string $url): Promise
    {
        $adapterName = $this->adapter->getName();

        if ($adapterName === 'ajaxAdapter') {
            return $this->makeAjaxCall($url);
        } elseif ($adapterName === 'httpNodeAdapter') {
            return $this->makeHttpCall($url);
        }
    }

    private function makeAjaxCall(string $url): Promise
    {
        // request and return promise
    }

    private function makeHttpCall(string $url): Promise
    {
        // request and return promise
    }
}
```

**Good:**

```php
interface Adapter
{
    public function request(string $url): Promise;
}

class AjaxAdapter implements Adapter
{
    public function request(string $url): Promise
    {
        // request and return promise
    }
}

class NodeAdapter implements Adapter
{
    public function request(string $url): Promise
    {
        // request and return promise
    }
}

class HttpRequester
{
    private $adapter;

    public function __construct(Adapter $adapter)
    {
        $this->adapter = $adapter;
    }

    public function fetch(string $url): Promise
    {
        return $this->adapter->request($url);
    }
}
```

**[⬆ back to top](#table-of-contents)**

### Liskov Substitution Principle (LSP)

This is a scary term for a very simple concept. It's formally defined as "If S
is a subtype of T, then objects of type T may be replaced with objects of type S
(i.e., objects of type S may substitute objects of type T) without altering any
of the desirable properties of that program (correctness, task performed,
etc.)." That's an even scarier definition.

The best explanation for this is if you have a parent class and a child class,
then the base class and child class can be used interchangeably without getting
incorrect results. This might still be confusing, so let's take a look at the
classic Square-Rectangle example. Mathematically, a square is a rectangle, but
if you model it using the "is-a" relationship via inheritance, you quickly
get into trouble.

**Bad:**

```php
class Rectangle
{
    protected $width = 0;
    protected $height = 0;

    public function setWidth(int $width): void
    {
        $this->width = $width;
    }

    public function setHeight(int $height): void
    {
        $this->height = $height;
    }

    public function area(): int
    {
        return $this->width * $this->height;
    }
}

class Square extends Rectangle
{
    public function setWidth(int $width): void
    {
        $this->width = $this->height = $width;
    }

    public function setHeight(int $height): void
    {
        $this->width = $this->height = $height;
    }
}

<<<<<<< HEAD
function printArea(Rectangle $rectangle): void
=======
/**
 * @param Rectangle[] $rectangles
 */
function renderLargeRectangles(array $rectangles): void
>>>>>>> d71fa59a
{
    $rectangle->setWidth(4);
    $rectangle->setHeight(5);
 
    // BAD: Will return 25 for Square. Should be 20.
    echo sprintf('%s has area %d.', get_class($rectangle), $rectangle->area()).PHP_EOL;
}

$rectangles = [new Rectangle(), new Square()];

foreach ($rectangles as $rectangle) {
    printArea($rectangle);
}
```

**Not bad:**

You can solve the problem by making objects immutable.

```php
class Rectangle
{
    private $width = 0;
    private $height = 0;

    public function __construct(int $width, int $height)
    {
        $this->width = $width;
        $this->height = $height;
    }

    public function width(): int
    {
        return $this->width;
    }

    public function height(): int
    {
        return $this->height;
    }

    public function area(): int
    {
        return $this->width * $this->height;
    }
}

class Square extends Rectangle
{
    public function __construct(int $length)
    {
        parent::__construct($length, $length);
    }
}

function printArea(Rectangle $rectangle): void
{
    echo sprintf('%s has area %d.', get_class($rectangle), $rectangle->area()).PHP_EOL;
}

$rectangles = [new Rectangle(4, 5), new Square(5)];

foreach ($rectangles as $rectangle) {
    printArea($rectangle);
}
```

This solution no longer violates the LSP principle because we can use a subtype.
But this is not a best solution, because the square specifies the invariants of the rectangle.

**Good:**

The best way is separate the quadrangles and allocation of a more general subtype for both shapes.

Despite the apparent similarity of the square and the rectangle, they are different.
A square has much in common with a rhombus, and a rectangle with a parallelogram, but they are not subtype.
A square, a rectangle, a rhombus and a parallelogram are separate shapes with their own properties, albeit similar.

```php
interface Shape
{
    public function area(): int;
}

class Rectangle implements Shape
{
    private $width = 0;
    private $height = 0;

    public function __construct(int $width, int $height)
    {
        $this->width = $width;
        $this->height = $height;
    }

    public function width(): int
    {
        return $this->width;
    }

    public function height(): int
    {
        return $this->height;
    }

    public function area(): int
    {
        return $this->width * $this->height;
    }
}

class Square implements Shape
{
    private $length = 0;

    public function __construct(int $length)
    {
        $this->length = $length;
    }

    public function length(): int
    {
        return $this->length;
    }

    public function area(): int
    {
        return $this->length ** 2;
    }
}

<<<<<<< HEAD
function printArea(Shape $shape): void
=======
/**
 * @param Rectangle[] $rectangles
 */
function renderLargeRectangles(array $rectangles): void
>>>>>>> d71fa59a
{
    echo sprintf('%s has area %d.', get_class($shape), $shape->area()).PHP_EOL;
}

$shapes = [new Rectangle(4, 5), new Square(5)];

foreach ($shapes as $shape) {
    printArea($shape);
}
```

**[⬆ back to top](#table-of-contents)**

### Interface Segregation Principle (ISP)

ISP states that "Clients should not be forced to depend upon interfaces that
they do not use." 

A good example to look at that demonstrates this principle is for
classes that require large settings objects. Not requiring clients to setup
huge amounts of options is beneficial, because most of the time they won't need
all of the settings. Making them optional helps prevent having a "fat interface".

**Bad:**

```php
interface Employee
{
    public function work(): void;

    public function eat(): void;
}

class Human implements Employee
{
    public function work(): void
    {
        // ....working
    }

    public function eat(): void
    {
        // ...... eating in lunch break
    }
}

class Robot implements Employee
{
    public function work(): void
    {
        //.... working much more
    }

    public function eat(): void
    {
        //.... robot can't eat, but it must implement this method
    }
}
```

**Good:**

Not every worker is an employee, but every employee is a worker.

```php
interface Workable
{
    public function work(): void;
}

interface Feedable
{
    public function eat(): void;
}

interface Employee extends Feedable, Workable
{
}

class Human implements Employee
{
    public function work(): void
    {
        // ....working
    }

    public function eat(): void
    {
        //.... eating in lunch break
    }
}

// robot can only work
class Robot implements Workable
{
    public function work(): void
    {
        // ....working
    }
}
```

**[⬆ back to top](#table-of-contents)**

### Dependency Inversion Principle (DIP)

This principle states two essential things:
1. High-level modules should not depend on low-level modules. Both should
depend on abstractions.
2. Abstractions should not depend upon details. Details should depend on
abstractions.

This can be hard to understand at first, but if you've worked with PHP frameworks (like Symfony), you've seen an implementation of this principle in the form of Dependency
Injection (DI). While they are not identical concepts, DIP keeps high-level
modules from knowing the details of its low-level modules and setting them up.
It can accomplish this through DI. A huge benefit of this is that it reduces
the coupling between modules. Coupling is a very bad development pattern because
it makes your code hard to refactor.

**Bad:**

```php
class Employee
{
    public function work(): void
    {
        // ....working
    }
}

class Robot extends Employee
{
    public function work(): void
    {
        //.... working much more
    }
}

class Manager
{
    private $employee;

    public function __construct(Employee $employee)
    {
        $this->employee = $employee;
    }

    public function manage(): void
    {
        $this->employee->work();
    }
}
```

**Good:**

```php
interface Employee
{
    public function work(): void;
}

class Human implements Employee
{
    public function work(): void
    {
        // ....working
    }
}

class Robot implements Employee
{
    public function work(): void
    {
        //.... working much more
    }
}

class Manager
{
    private $employee;

    public function __construct(Employee $employee)
    {
        $this->employee = $employee;
    }

    public function manage(): void
    {
        $this->employee->work();
    }
}
```

**[⬆ back to top](#table-of-contents)**

## Don’t repeat yourself (DRY)

Try to observe the [DRY](https://en.wikipedia.org/wiki/Don%27t_repeat_yourself) principle.

Do your absolute best to avoid duplicate code. Duplicate code is bad because 
it means that there's more than one place to alter something if you need to 
change some logic.

Imagine if you run a restaurant and you keep track of your inventory: all your 
tomatoes, onions, garlic, spices, etc. If you have multiple lists that
you keep this on, then all have to be updated when you serve a dish with
tomatoes in them. If you only have one list, there's only one place to update!

Oftentimes you have duplicate code because you have two or more slightly
different things, that share a lot in common, but their differences force you
to have two or more separate functions that do much of the same things. Removing 
duplicate code means creating an abstraction that can handle this set of different 
things with just one function/module/class.

Getting the abstraction right is critical, that's why you should follow the
SOLID principles laid out in the [Classes](#classes) section. Bad abstractions can be
worse than duplicate code, so be careful! Having said this, if you can make
a good abstraction, do it! Don't repeat yourself, otherwise you'll find yourself 
updating multiple places anytime you want to change one thing.

**Bad:**

```php
function showDeveloperList(array $developers): void
{
    foreach ($developers as $developer) {
        $expectedSalary = $developer->calculateExpectedSalary();
        $experience = $developer->getExperience();
        $githubLink = $developer->getGithubLink();
        $data = [
            $expectedSalary,
            $experience,
            $githubLink
        ];

        render($data);
    }
}

function showManagerList(array $managers): void
{
    foreach ($managers as $manager) {
        $expectedSalary = $manager->calculateExpectedSalary();
        $experience = $manager->getExperience();
        $githubLink = $manager->getGithubLink();
        $data = [
            $expectedSalary,
            $experience,
            $githubLink
        ];

        render($data);
    }
}
```

**Good:**

```php
function showList(array $employees): void
{
    foreach ($employees as $employee) {
        $expectedSalary = $employee->calculateExpectedSalary();
        $experience = $employee->getExperience();
        $githubLink = $employee->getGithubLink();
        $data = [
            $expectedSalary,
            $experience,
            $githubLink
        ];

        render($data);
    }
}
```

**Very good:**

It is better to use a compact version of the code.

```php
function showList(array $employees): void
{
    foreach ($employees as $employee) {
        render([
            $employee->calculateExpectedSalary(),
            $employee->getExperience(),
            $employee->getGithubLink()
        ]);
    }
}
```

**[⬆ back to top](#table-of-contents)**

## Translations

This is also available in other languages:

*  :cn: **Chinese:**
   * [php-cpm/clean-code-php](https://github.com/php-cpm/clean-code-php)
* :ru: **Russian:**
   * [peter-gribanov/clean-code-php](https://github.com/peter-gribanov/clean-code-php)
* :es: **Spanish:**
   * [fikoborquez/clean-code-php](https://github.com/fikoborquez/clean-code-php)
* :brazil: **Portuguese:**
   * [fabioars/clean-code-php](https://github.com/fabioars/clean-code-php)
   * [jeanjar/clean-code-php](https://github.com/jeanjar/clean-code-php/tree/pt-br)
* :thailand: **Thai:**
   * [panuwizzle/clean-code-php](https://github.com/panuwizzle/clean-code-php)

**[⬆ back to top](#table-of-contents)**<|MERGE_RESOLUTION|>--- conflicted
+++ resolved
@@ -1666,14 +1666,7 @@
     }
 }
 
-<<<<<<< HEAD
 function printArea(Rectangle $rectangle): void
-=======
-/**
- * @param Rectangle[] $rectangles
- */
-function renderLargeRectangles(array $rectangles): void
->>>>>>> d71fa59a
 {
     $rectangle->setWidth(4);
     $rectangle->setHeight(5);
@@ -1805,14 +1798,7 @@
     }
 }
 
-<<<<<<< HEAD
 function printArea(Shape $shape): void
-=======
-/**
- * @param Rectangle[] $rectangles
- */
-function renderLargeRectangles(array $rectangles): void
->>>>>>> d71fa59a
 {
     echo sprintf('%s has area %d.', get_class($shape), $shape->area()).PHP_EOL;
 }
