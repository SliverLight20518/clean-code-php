--- conflicted
+++ resolved
@@ -672,7 +672,6 @@
 
 ### Don't use a Singleton pattern
 
-<<<<<<< HEAD
 Singleton is an [anti-pattern](https://en.wikipedia.org/wiki/Singleton_pattern). Paraphrased from Brian Button:
  1. They are generally used as a global instance, why is that so bad? Because you hide the dependencies of your application in your code, instead of exposing them through the interfaces. Making something global to avoid passing it around is a [code smell](https://en.wikipedia.org/wiki/Code_smell).
  2. They violate the [single responsibility principle](#user-content-single-responsibility-principle-srp): by virtue of the fact that they control their own creation and lifecycle.
@@ -680,9 +679,6 @@
  4. They carry state around for the lifetime of the application. Another hit to testing since you can end up with a situation where tests need to be ordered which is a big no no for unit tests. Why? Because each unit test should be independent from the other.
 
 There is also very good thoughts by [Misko Hevery](http://misko.hevery.com/about/) about the [root of problem](http://misko.hevery.com/2008/08/25/root-cause-of-singletons/).
-=======
-Singleton is an [anti-pattern](https://en.wikipedia.org/wiki/Singleton_pattern).
->>>>>>> 6cb3743b
 
 **Bad:**
 
